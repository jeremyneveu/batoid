import numpy as np
from . import _batoid


class Coating:
    """Class to control ray reflection/transmission at an `Interface`.

    Coatings can be used to split a ray into reflected/refracted components
    using `Surface.rSplit`, or control the transmission or reflection
    efficiency using `Surface.refract` or `Surface.reflect` (or variations
    thereof).

    In general, the reflection and transmission coefficients may depend on both
    wavelength and the cosine of the incidence angle, which is the angle
    between the incoming ray and the surface normal.
    """
    def getCoefs(self, wavelength, cosIncidenceAngle):
        """Return reflection and transmission coefficients.

        Parameters
        ----------
        wavelength : float
            Vacuum wavelength in meters.
        cosIncidenceAngle : float
            Cosine of the incidence angle.

        Returns
        -------
        reflect : float
        transmit : float
        """
        return self._coating.getCoefs(wavelength, cosIncidenceAngle)

    def getReflect(self, wavelength, cosIncidenceAngle):
        """Return reflection coefficient.

        Parameters
        ----------
        wavelength : float
            Vacuum wavelength in meters.
        cosIncidenceAngle : float
            Cosine of the incidence angle.

        Returns
        -------
        reflect : float
        """
        return self._coating.getReflect(wavelength, cosIncidenceAngle)

    def getTransmit(self, wavelength, cosIncidenceAngle):
        """Return transmission coefficient.

        Parameters
        ----------
        wavelength : float
            Vacuum wavelength in meters.
        cosIncidenceAngle : float
            Cosine of the incidence angle.

        Returns
        -------
        transmit : float
        """
        return self._coating.getTransmit(wavelength, cosIncidenceAngle)

    def __ne__(self, rhs):
        return not (self == rhs)


class SimpleCoating(Coating):
    """Coating with reflectivity and transmissivity that are both constant with
    wavelength and incidence angle.

    Parameters
    ----------
    reflectivity : float
        Reflection coefficient
    transmissivity : float
        Transmission coefficient
    """
    def __init__(self, reflectivity, transmissivity):
        self.reflectivity = reflectivity
        self.transmissivity = transmissivity
        self._coating = _batoid.CPPSimpleCoating(
            reflectivity, transmissivity
        )

    def __eq__(self, rhs):
        return (
            isinstance(rhs, SimpleCoating)
            and self.reflectivity == rhs.reflectivity
            and self.transmissivity == rhs.transmissivity
        )

    def __getstate__(self):
        return self.reflectivity, self.transmissivity

    def __setstate__(self, args):
        self.__init__(*args)

    def __hash__(self):
        return hash(("SimpleCoating", self.reflectivity, self.transmissivity))

    def __repr__(self):
        return f"SimpleCoating({self.reflectivity}, {self.transmissivity})"
<<<<<<< HEAD
=======


class TableCoating(Coating):
    """A `Coating` with reflectivity and transmissivity defined via a lookup table.

    Parameters
    ----------
    wavelengths : np.ndarray
        Wavelengths in meters.
    reflectivities : np.ndarray
        Reflectivity of the coating.
    transmissivities : np.ndarray
        Transmissivity of the coating.
    """
    def __init__(self, wavelengths, reflectivities, transmissivities):
        self.wavelengths = np.array(wavelengths)
        self.reflectivities = np.array(reflectivities)
        self.transmissivities = np.array(transmissivities)
        self._coating = _batoid.CPPTableCoating(
            self.wavelengths.ctypes.data,
            self.reflectivities.ctypes.data,
            self.transmissivities.ctypes.data,
            len(self.wavelengths)
        )

    @classmethod
    def fromTxt(cls, filename, **kwargs):
        """Load a text file with reflectivity and transmissivity information in it.
        The file should have three columns, the first with wavelength in microns,
        the second with the corresponding reflectivity, and the third with the corresponding transmissivity.
        """
        import os
        try:
            wavelength, reflectivity, transmissivity = np.loadtxt(filename, unpack=True, **kwargs)
        except IOError:
            import glob
            from . import datadir
            filenames = glob.glob(os.path.join(datadir, "**", "*.txt"))
            for candidate in filenames:
                if os.path.basename(candidate) == filename:
                    wavelength, reflectivity, transmissivity = np.loadtxt(candidate, unpack=True, **kwargs)
                    break
            else:
                raise FileNotFoundError(filename)
        return TableCoating(wavelength*1e-6, reflectivity, transmissivity)

    def __eq__(self, rhs):
        if type(rhs) == type(self):
            return (
                np.array_equal(self.wavelengths, rhs.wavelengths)
                and np.array_equal(self.reflectivities, rhs.reflectivities)
                and np.array_equal(self.transmissivities, rhs.transmissivities)
            )
        return False

    def __getstate__(self):
        return self.wavelengths, self.reflectivities, self.transmissivities

    def __setstate__(self, args):
        self.__init__(*args)

    def __hash__(self):
        return hash((
            "batoid.TableCoating", tuple(self.wavelengths), tuple(self.reflectivities), tuple(self.transmissivities)
        ))

    def __repr__(self):
        return f"TableCoating({self.wavelengths!r}, {self.reflectivities!r}, {self.transmissivities!r})"
>>>>>>> 788d7acd
<|MERGE_RESOLUTION|>--- conflicted
+++ resolved
@@ -103,8 +103,6 @@
 
     def __repr__(self):
         return f"SimpleCoating({self.reflectivity}, {self.transmissivity})"
-<<<<<<< HEAD
-=======
 
 
 class TableCoating(Coating):
@@ -173,4 +171,4 @@
 
     def __repr__(self):
         return f"TableCoating({self.wavelengths!r}, {self.reflectivities!r}, {self.transmissivities!r})"
->>>>>>> 788d7acd
+
